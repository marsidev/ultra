--- conflicted
+++ resolved
@@ -1,10 +1,6 @@
 {
   "name": "@snpm-io/cli",
-<<<<<<< HEAD
-  "version": "0.2.0",
-=======
-  "version": "0.1.1",
->>>>>>> 677510e7
+  "version": "0.2.1",
   "description": "SNPM CLI Tool.",
   "private": false,
   "main": "build/bin/cli.js",
