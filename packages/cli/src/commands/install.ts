import chalk from "chalk";
import ora, { Ora } from "ora";
import rpjf from "read-package-json-fast";
import { mkdir, rm, readdir, writeFile } from "fs/promises";
import { exec } from "child_process";
import path from "path";
import { existsSync, readFileSync } from "fs";
import pacote from "pacote";
import { performance } from "perf_hooks";
import { satisfies } from "compare-versions";
import { getDeps } from "../utils/getDeps.js";
import { installBins } from "../utils/addBinaries.js";
import { getDepsWorkspaces } from "../utils/getDepsWorkspaces.js";
import { installLocalDep } from "../utils/installLocalDep.js";
import { createModules } from "../utils/createModules.js";
import { hardLink } from "../utils/hardLink.js";
import getParamsDeps from "../utils/parseDepsParams.js";
<<<<<<< HEAD
import readWasm from "../utils/readWasm.js";
=======
import readConfig from "../utils/readConfig.js";
import parseTime from "../utils/parseTime.js";
>>>>>>> a5396b8f

type pkg = {
  name: string;
  version: string;
  spec: string;
  tarball: string;
  parent?: string;
};

let pkgs: pkg[] = [];

const __INSTALLED: {
  name: string;
  version: string;
}[] = [];

const __DOWNLOADING: string[] = [];
const __DOWNLOADED: string[] = [];
const __SKIPPED: string[] = [];

const userFnpmCache = readConfig().cache;
const downloadFile = ".fnpm";

const REGISTRY = readConfig().registry;

export default async function install(opts: string[]) {
  ora(chalk.blue(`Using ${REGISTRY} as registry...`)).info();

  const addDeps = await getParamsDeps(opts);

  const flag = opts.filter((opt) => opt.startsWith("-"))[0];

  await createModules();

  // Read package.json
  const pkg = await rpjf("./package.json");

  // Read "workspaces" field
  const workspaces = pkg.workspaces || null;

  const wsDeps = await getDepsWorkspaces(workspaces);

  // Get all dependencies with version
  const deps = getDeps(pkg).concat(wsDeps).concat(addDeps);

  const __fetch = ora(chalk.green("Fetching packages...")).start();
  const __fetch_start = performance.now();

  await Promise.all(
    deps.map(async (dep) => {
      const islocal = dep.version.startsWith("file:");

      if (islocal) {
        await installLocalDep(dep);
        return;
      }

      const manifest = await pacote.manifest(`${dep.name}@${dep.version}`, {
        registry: REGISTRY,
      });

      __fetch.text = chalk.green(`Fetched ${dep.name}!`);

      pkgs.push({
        name: dep.name,
        version: manifest.version,
        spec: dep.version,
        tarball: manifest.dist.tarball,
        parent: dep.parent || undefined,
      });
    })
  );

  const __fetch_end = performance.now();
  __fetch.succeed(
    chalk.green(
      `Fetched packages in ${chalk.gray(parseTime(__fetch_start, __fetch_end))}`
    )
  );

  const __install = ora(chalk.green("Installing packages...")).start();
  const __install_start = performance.now();

  await Promise.all(
    pkgs.map(async (pkg) => {
      await installPkg(pkg, pkg.parent, __install);
    })
  );

  const __install_end = performance.now();
  __install.succeed(
    chalk.green(
      `Installed packages in ${chalk.gray(
        parseTime(__install_start, __install_end)
      )}`
    )
  );

  // Get all __SKIPPED packages, check if they are in __INSTALLED and install them if not
  await Promise.all(
    [...__SKIPPED].map(async (pkg) => {
      const isInstalled = __INSTALLED.find((i) => i.name === pkg);

      if (!isInstalled) {
        const manifest = await pacote.manifest(`${pkg}@latest`, {
          registry: REGISTRY,
        });

        ora(chalk.gray(`Installing ${pkg}@latest...`)).info();
        await installPkg(
          {
            name: pkg,
            version: manifest.version,
            spec: "latest",
            tarball: manifest.dist.tarball,
          },
          undefined,
          undefined
        );
      }

      return;
    })
  );

  const __binaries = ora(chalk.blue("Installing binaries...")).start();
  const __binaries_start = performance.now();
  await installBins();
  const __binaries_end = performance.now();
  __binaries.succeed(
    chalk.blue(
      `Installed binaries in ${chalk.gray(
        parseTime(__binaries_start, __binaries_end)
      )}`
    )
  );

  // If addDeps is not empty, add them to package.json using flag
  if (addDeps.length > 0) {
    pkg.dependencies = pkg.dependencies || {};
    pkg.devDependencies = pkg.devDependencies || {};
    pkg.peerDependencies = pkg.peerDependencies || {};
    pkg.optionalDependencies = pkg.optionalDependencies || {};

    if (flag === "-D" || flag === "--dev") {
      addDeps.forEach((dep) => {
        pkg.devDependencies[dep.name] = dep.version;
      });
    } else if (flag === "-P" || flag === "--peer") {
      addDeps.forEach((dep) => {
        pkg.peerDependencies[dep.name] = dep.version;
      });
    } else if (flag === "-O" || flag === "--optional") {
      addDeps.forEach((dep) => {
        pkg.optionalDependencies[dep.name] = dep.version;
      });
    } else {
      addDeps.forEach((dep) => {
        pkg.dependencies[dep.name] = dep.version;
      });
    }

    // Remove duplicates from other dep types
    addDeps.forEach((dep) => {
      if (flag !== "-D" && flag !== "--dev")
        delete pkg.devDependencies[dep.name];

      if (flag !== "-P" && flag !== "--peer")
        delete pkg.peerDependencies[dep.name];

      if (flag !== "-O" && flag !== "--optional")
        delete pkg.optionalDependencies[dep.name];

      if (flag) delete pkg.dependencies[dep.name];
    });

    await writeFile(
      path.join(process.cwd(), "package.json"),
      JSON.stringify(pkg, null, 2),
      "utf-8"
    );
  }

  ora(chalk.green("Done!")).succeed();
  process.exit();
}

export async function installPkg(
  manifest: any,
  parent?: string,
  spinner?: Ora
) {
  const cacheFolder = `${userFnpmCache}/${manifest.name}/${manifest.version}`;

  if (
    __INSTALLED.find(
      (pkg) => pkg.name === manifest.name && pkg.version === manifest.version
    )
  ) {
    return;
  }

  const pkgInstalled =
    manifest.spec &&
    __INSTALLED.find(
      (pkg) =>
        pkg.name === manifest.name && satisfies(pkg.version, manifest.spec)
    );

  if (pkgInstalled) {
    return;
  }

  // Check if spec is * and add it to __SKIPPED
  if (manifest.spec === "*") {
    __SKIPPED.push(manifest.name);
    return;
  }

  // Check if package is already in root node_modules
  const isSuitable = __INSTALLED.find((pkg) => pkg.name === manifest.name);

  // If package is already installed, but not in root node_modules then install it in root node_modules else install it in parent node_modules
  const pkgProjectDir = !isSuitable
    ? path.join(process.cwd(), "node_modules", manifest.name)
    : parent
    ? path.join(parent, "node_modules", manifest.name)
    : path.join(process.cwd(), "node_modules", manifest.name);

  if (!isSuitable) {
    __INSTALLED.push({
      name: manifest.name,
      version: manifest.version,
    });
  }

  // Check if parent exists
  if (parent) {
    if (!existsSync(`${parent}/node_modules`)) {
      await mkdir(`${parent}/node_modules`, { recursive: true });
    }
  }

  let savedDeps: any[] | null = null;

  // Check if package is already in cache, searching for file .fnpm
  if (existsSync(`${cacheFolder}/${downloadFile}`)) {
    if (spinner)
      spinner.text = chalk.green(
        `Installing ${manifest.name}... ${chalk.grey("(cached)")}`
      );
    // Create directory for package without the last folder
    const dirs = pkgProjectDir.split("/");
    dirs.pop();
    await mkdir(dirs.join("/"), { recursive: true });
    await hardLink(cacheFolder, pkgProjectDir).catch((e) => {});
<<<<<<< HEAD
    // Get deps from file
    /* const cachedDeps = JSON.parse(
=======
    // Get deps from file (is an object of objects)
    const cachedDeps = JSON.parse(
>>>>>>> a5396b8f
      readFileSync(`${cacheFolder}/${downloadFile}`, "utf-8")
    ); */
    const cachedDeps = readWasm(`${cacheFolder}/${downloadFile}`);

    for (const dep of Object.keys(cachedDeps)) {
      const name = dep;
      const version = Object.keys(cachedDeps[dep])[0];
      const { tarball, pathname = path } = cachedDeps[dep][version];

      await installPkg(
        {
          name,
          version,
          tarball,
          pathname,
        },
        path.join(process.cwd(), "node_modules", manifest.name),
        spinner
      );
    }
  } else {
    if (spinner)
      spinner.text = chalk.green(
        `Installing ${manifest.name}... ${chalk.grey("(cache miss)")}`
      );
    await extract(cacheFolder, manifest.tarball);
    if (existsSync(pkgProjectDir)) {
      await rm(pkgProjectDir, { recursive: true });
    }
    // Create directory for package without the last folder
    const dirs = pkgProjectDir.split("/");
    dirs.pop();
    await mkdir(dirs.join("/"), { recursive: true });
    await hardLink(cacheFolder, pkgProjectDir).catch((e) => {});

    // Get production deps
    try {
      const pkg = await rpjf(`${cacheFolder}/package.json`);
      if (!savedDeps) {
        const deps = getDeps(pkg, {
          dev: true,
        });

        // Disable dir creation to test if it works :)
        /* if (deps.length > 0)
          mkdir(`${cacheFolder}/node_modules`, { recursive: true }); */

        // Install production deps
        const installed = await Promise.all(
          deps.map(async (dep) => {
            const manifest = await pacote.manifest(
              `${dep.name}@${dep.version}`,
              {
                registry: REGISTRY,
              }
            );

            await installPkg(
              {
                name: dep.name,
                version: manifest.version,
                tarball: manifest.dist.tarball,
                spec: dep.version,
              },
              pkgProjectDir,
              spinner
            );
            return {
              name: dep.name,
              version: manifest.version,
              spec: dep.version,
              tarball: manifest.dist.tarball,
              path: path.join(userFnpmCache, dep.name, manifest.version),
            };
          })
        );

        // Save installed deps with its path in .fnpm file as objects
        let object: { [key: string]: any } = {};

        installed.forEach((dep) => {
          object[dep.name] = {
            [dep.version]: {
              path: dep.path,
              tarball: dep.tarball,
              spec: dep.spec,
            },
          };
        });

        await writeFile(
          `${cacheFolder}/${downloadFile}`,
          JSON.stringify(object, null, 2),
          "utf-8"
        );
      }

      // Execute postinstall script if exists
      const postinstall = pkg.scripts.postinstall;
      if (postinstall) {
        const postinstallPath = path.join(cacheFolder, "node_modules", ".");
        const postinstallScript = path.join(postinstallPath, postinstall);

        if (existsSync(postinstallScript)) {
          exec(`${postinstallScript}`, {
            cwd: postinstallPath,
          });
        }
      }

      __DOWNLOADED.push(`${manifest.name}@${manifest.version}`);
      return;
    } catch (error: any) {
      // Check if error is ENOENT
      if (error.code === "ENOENT") {
        return await extract(cacheFolder, manifest.tarball);
      }
    }
  }
}

async function extract(cacheFolder: string, tarball: string): Promise<any> {
  // Check if file ".fnpm" exists inside cacheFolder using access
  const folderContent = await readdir(cacheFolder)
    .then((files) => {
      return files;
    })
    .catch(() => {
      return [];
    });

  // @ts-ignore-next-line
  if (folderContent.length > 0 && folderContent.includes(downloadFile)) {
    return { res: "exists", error: null };
  }

  if (__DOWNLOADING.includes(tarball)) {
    return { res: "downloading", error: null };
  }

  __DOWNLOADING.push(tarball);
  const { res, error } = await pacote
    .extract(tarball, cacheFolder)
    .then(() => {
      return { res: "ok", error: null };
    })
    .catch(async (err) => {
      return { res: null, error: err };
    });

  if (res === null) {
    ora(chalk.red(`Trying to extract ${tarball} again!`)).fail();
    return await extract(cacheFolder, tarball);
  }

  await writeFile(path.join(cacheFolder, downloadFile), JSON.stringify([]));
  __DOWNLOADING.splice(__DOWNLOADING.indexOf(tarball), 1);

  return { res, error };
}

type cachedDep = {
  [key: string]: {
    [key: string]: {
      path: string;
      tarball: string;
    };
  };
};<|MERGE_RESOLUTION|>--- conflicted
+++ resolved
@@ -15,12 +15,9 @@
 import { createModules } from "../utils/createModules.js";
 import { hardLink } from "../utils/hardLink.js";
 import getParamsDeps from "../utils/parseDepsParams.js";
-<<<<<<< HEAD
 import readWasm from "../utils/readWasm.js";
-=======
 import readConfig from "../utils/readConfig.js";
 import parseTime from "../utils/parseTime.js";
->>>>>>> a5396b8f
 
 type pkg = {
   name: string;
@@ -277,16 +274,10 @@
     dirs.pop();
     await mkdir(dirs.join("/"), { recursive: true });
     await hardLink(cacheFolder, pkgProjectDir).catch((e) => {});
-<<<<<<< HEAD
     // Get deps from file
-    /* const cachedDeps = JSON.parse(
-=======
-    // Get deps from file (is an object of objects)
     const cachedDeps = JSON.parse(
->>>>>>> a5396b8f
       readFileSync(`${cacheFolder}/${downloadFile}`, "utf-8")
-    ); */
-    const cachedDeps = readWasm(`${cacheFolder}/${downloadFile}`);
+    );
 
     for (const dep of Object.keys(cachedDeps)) {
       const name = dep;
